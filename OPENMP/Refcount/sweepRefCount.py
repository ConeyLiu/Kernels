#!/usr/bin/env python
import sys
import os
import subprocess

def runCommand(command, logFileName):
    print command
#    subprocess.call(command + " >> " + logFileName, shell=True)

from optparse import OptionParser          # requires python 2.3
from socket import gethostname

#
# Now the job specific code.
# 
def generateLogName(testName):
    import datetime

    hostname = os.uname()[1]
    today    = datetime.date.today().strftime("%d%b%y")
    fileRoot = hostname + "-"+today+"-"+testName
    filename = fileRoot+".out"

    # Add a file version number if necessary
    delta = 1
    while os.path.exists(filename):
        filename = fileRoot+"-"+str(delta)+".out"
        delta += 1

    return filename

# KMP_HW_SUBSET=1T seems to work to get one thread/core across multiple sockets on Xeon
# and on KNL, to use all available cores, and to step between the sockets in the expected place
# (i.e. when there's one thread on each core in a socket).
affinity = "KMP_AFFINITY=compact,granularity=fine "

# Reduced exploration of sleep
# Just look at one socket
sleepSweep= (0,8,16,32,64,128,256,1024,2048,4096,8192)
coreDelta = 16
coreSweep = (28, )

sleepSweep=(0,1024)
hints    = ("none", "uncontended", "contended", "speculative")
threads  = (1,2)
maxCores = 4*28
coreDelta = 8
coreSweep = [1,2,4,8] + range(16,maxCores+coreDelta,coreDelta) + ([] if maxCores%coreDelta==0 else [maxCores,])


for hint in hints:
    for threadsPerCore in threads:
<<<<<<< HEAD
    	for sleep in sleepSweep:
 	    logFile = generateLogName("refcount-"+str(threadsPerCore)+"T-"+hint+"-"+str(sleep))
 	    print "Writing "+logFile
            env = "KMP_HW_SUBSET="+str(threadsPerCore)+"T " + affinity
            for coreCount in coreSweep:
                if coreCount>maxCores:
		    continue        # Could be smarter, but really this doesn't matter at all
		command = env+"./refcount " + str(coreCount*threadsPerCore) + " 10000000 "+str(sleep) + " " + hint
		runCommand (command, logFile)
=======
        logFile = generateLogName("refcount-"+str(threadsPerCore)+"T-"+hint)
        print "Writing "+logFile
        env = "KMP_HW_SUBSET="+str(threadsPerCore)+"T " + affinity
        for coreCount in [1,2,4,8] + range(16,maxCores+8,8) + ([] if maxCores%8==0 else [maxCores,]):
            if coreCount>maxCores:
                continue        # Could be smarter, but really this doesn't matter at all
            command = env+"./refcount " + str(coreCount*threadsPerCore) + " 10000000 1000 "+hint
            runCommand (command, logFile)
>>>>>>> dd6672b1
            <|MERGE_RESOLUTION|>--- conflicted
+++ resolved
@@ -50,7 +50,6 @@
 
 for hint in hints:
     for threadsPerCore in threads:
-<<<<<<< HEAD
     	for sleep in sleepSweep:
  	    logFile = generateLogName("refcount-"+str(threadsPerCore)+"T-"+hint+"-"+str(sleep))
  	    print "Writing "+logFile
@@ -60,14 +59,4 @@
 		    continue        # Could be smarter, but really this doesn't matter at all
 		command = env+"./refcount " + str(coreCount*threadsPerCore) + " 10000000 "+str(sleep) + " " + hint
 		runCommand (command, logFile)
-=======
-        logFile = generateLogName("refcount-"+str(threadsPerCore)+"T-"+hint)
-        print "Writing "+logFile
-        env = "KMP_HW_SUBSET="+str(threadsPerCore)+"T " + affinity
-        for coreCount in [1,2,4,8] + range(16,maxCores+8,8) + ([] if maxCores%8==0 else [maxCores,]):
-            if coreCount>maxCores:
-                continue        # Could be smarter, but really this doesn't matter at all
-            command = env+"./refcount " + str(coreCount*threadsPerCore) + " 10000000 1000 "+hint
-            runCommand (command, logFile)
->>>>>>> dd6672b1
             