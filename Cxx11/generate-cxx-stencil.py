--- conflicted
+++ resolved
@@ -36,17 +36,12 @@
         src.write('      std::for_each( std::execution::unseq, std::begin(inside), std::end(inside), [&] (int j) {\n')
     elif (model=='cilk'):
         src.write('void '+pattern+str(radius)+'(const int n, std::vector<double> & in, std::vector<double> & out) {\n')
-<<<<<<< HEAD
-        src.write('    cilk_for (auto i='+str(radius)+'; i<n-'+str(radius)+'; ++i) {\n')
-        src.write('      cilk_for (auto j='+str(radius)+'; j<n-'+str(radius)+'; ++j) {\n')
+        src.write('    _Cilk_for (auto i='+str(radius)+'; i<n-'+str(radius)+'; ++i) {\n')
+        src.write('      _Cilk_for (auto j='+str(radius)+'; j<n-'+str(radius)+'; ++j) {\n')
     elif (model=='kokkos'):
         src.write('void '+pattern+str(radius)+'(const int n, Kokkos::View<double**, Kokkos::LayoutRight> & in, Kokkos::View<double**, Kokkos::LayoutRight> & out) {\n')
         src.write('    Kokkos::parallel_for ( n,[&] (int i) {\n')
         src.write('      for (auto j='+str(radius)+'; j<n-'+str(radius)+'; ++j) {\n')
-=======
-        src.write('    _Cilk_for (auto i='+str(radius)+'; i<n-'+str(radius)+'; ++i) {\n')
-        src.write('      _Cilk_for (auto j='+str(radius)+'; j<n-'+str(radius)+'; ++j) {\n')
->>>>>>> 4d2e3141
     elif (model=='tbb'):
         src.write('template <>\n')
         if pattern=='star':
