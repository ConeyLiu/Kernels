#Copyright (c) 2013, Intel Corporation
#
#Redistribution and use in source and binary forms, with or without
#modification, are permitted provided that the following conditions
#are met:
#
#    * Redistributions of source code must retain the above copyright
#      notice, this list of conditions and the following disclaimer.
#    * Redistributions in binary form must reproduce the above
#      copyright notice, this list of conditions and the following
#      disclaimer in the documentation and/or other materials provided
#      with the distribution.
#    * Neither the name of Intel Corporation nor the names of its
#      contributors may be used to endorse or promote products
#      derived from this software without specific prior written
#      permission.
#
#THIS SOFTWARE IS PROVIDED BY THE COPYRIGHT HOLDERS AND CONTRIBUTORS
#"AS IS" AND ANY EXPRESS OR IMPLIED WARRANTIES, INCLUDING, BUT NOT
#LIMITED TO, THE IMPLIED WARRANTIES OF MERCHANTABILITY AND FITNESS
#FOR A PARTICULAR PURPOSE ARE DISCLAIMED. IN NO EVENT SHALL THE
#COPYRIGHT OWNER OR CONTRIBUTORS BE LIABLE FOR ANY DIRECT, INDIRECT,
#INCIDENTAL, SPECIAL, EXEMPLARY, OR CONSEQUENTIAL DAMAGES (INCLUDING,
#BUT NOT LIMITED TO, PROCUREMENT OF SUBSTITUTE GOODS OR SERVICES;
#LOSS OF USE, DATA, OR PROFITS; OR BUSINESS INTERRUPTION) HOWEVER
#CAUSED AND ON ANY THEORY OF LIABILITY, WHETHER IN CONTRACT, STRICT
#LIABILITY, OR TORT (INCLUDING NEGLIGENCE OR OTHERWISE) ARISING IN
#ANY WAY OUT OF THE USE OF THIS SOFTWARE, EVEN IF ADVISED OF THE
#POSSIBILITY OF SUCH DAMAGE.
#
# ******************************************************************

ifndef number_of_functions
  number_of_functions=40
endif

ifndef matrix_rank
  matrix_rank=5
endif

ifndef PRK_FLAGS
  PRK_FLAGS=-O3
endif

default: allserial allopenmp allmpi

help:
	@echo "Usage: \"make all\"          (re-)builds all targets"
	@echo "       \"make allserial\"    (re-)builds all serial targets"
	@echo "       \"make allopenmp\"    (re-)builds all OpenMP targets"
	@echo "       \"make allmpi1\"      (re-)builds all conventional MPI targets"
	@echo "       \"make allfgmpi\"     (re-)builds all Fine-Grain MPI targets"
	@echo "       \"make allmpiopenmp\" (re-)builds all MPI + OpenMP targets"
	@echo "       \"make allmpiomp\"    (re-)builds all MPI + OpenMP targets"
	@echo "       \"make allmpishm\"    (re-)builds all MPI+MPI aka MPI+Shm targets"
	@echo "       \"make allmpirma\"    (re-)builds all MPI-3 RMA targets"
	@echo "       \"make allmpi\"       (re-)builds all MPI targets"
	@echo "       \"make allshmem\"     (re-)builds all SHMEM targets"
	@echo "       \"make allmpishm\"    (re-)builds all MPI-3 shared memory segments targets"
	@echo "       \"make allupc\"       (re-)builds all UPC targets"
	@echo "       \"make allpgas\"      (re-)builds all PGAS (UPC, SHMEM, MPI-3 RMA) targets"
	@echo "       \"make alldarwin\"    (re-)builds all of the above targets"
	@echo "       \"make allcharm++\"   (re-)builds all Charm++ targets"
	@echo "       \"make allampi\"      (re-)builds all Adaptive MPI targets"
	@echo "       \"make allgrappa\"    (re-)builds all Grappa targets"
	@echo "       \"make allfortran\"   (re-)builds all Fortran targets"
	@echo "       \"make allfreaks\"    (re-)builds the above two targets"
	@echo "       optionally, specify   \"matrix_rank=<n> number_of_functions=<m>\""
	@echo "       optionally, specify   \"default_opt_flags=<list of optimization flags>\""
	@echo "       \"make clean\"        removes all objects and executables"
	@echo "       \"make veryclean\"    removes some generated source files as well"

all: alldarwin allfreaks
alldarwin: allserial allopenmp allmpi1 allfgmpi allmpiopenmp allmpirma allshmem allmpishm allupc allfortran
allfreaks: allcharm++ allampi allgrappa

allmpi1:
	cd MPI1/Synch_global;        $(MAKE) global    "DEFAULT_OPT_FLAGS   = $(PRK_FLAGS)"
	cd MPI1/Synch_p2p;           $(MAKE) p2p       "DEFAULT_OPT_FLAGS   = $(PRK_FLAGS)"
	cd MPI1/Sparse;              $(MAKE) sparse    "DEFAULT_OPT_FLAGS   = $(PRK_FLAGS)"
	cd MPI1/Transpose;           $(MAKE) transpose "DEFAULT_OPT_FLAGS   = $(PRK_FLAGS)"
	cd MPI1/Stencil;             $(MAKE) stencil   "DEFAULT_OPT_FLAGS   = $(PRK_FLAGS)"
	cd MPI1/DGEMM;               $(MAKE) dgemm     "DEFAULT_OPT_FLAGS   = $(PRK_FLAGS)"
	cd MPI1/Nstream;             $(MAKE) nstream   "DEFAULT_OPT_FLAGS   = $(PRK_FLAGS)"
	cd MPI1/Reduce;              $(MAKE) reduce    "DEFAULT_OPT_FLAGS   = $(PRK_FLAGS)"
	cd MPI1/Random;              $(MAKE) random    "DEFAULT_OPT_FLAGS   = $(PRK_FLAGS)"
	cd MPI1/Branch;              $(MAKE) branch    "DEFAULT_OPT_FLAGS   = $(PRK_FLAGS)"  \
                                                       "MATRIX_RANK         = $(matrix_rank)"        \
                                                       "NUMBER_OF_FUNCTIONS = $(number_of_functions)"
	cd MPI1/PIC-static;          $(MAKE) pic       "DEFAULT_OPT_FLAGS   = $(PRK_FLAGS)"


allampi:
	cd AMPI/Synch_global;        $(MAKE) global    "DEFAULT_OPT_FLAGS   = $(PRK_FLAGS)"
	cd AMPI/Synch_p2p;           $(MAKE) p2p       "DEFAULT_OPT_FLAGS   = $(PRK_FLAGS)"
	cd AMPI/Sparse;              $(MAKE) sparse    "DEFAULT_OPT_FLAGS   = $(PRK_FLAGS)"
	cd AMPI/Transpose;           $(MAKE) transpose "DEFAULT_OPT_FLAGS   = $(PRK_FLAGS)"
	cd AMPI/Stencil;             $(MAKE) stencil   "DEFAULT_OPT_FLAGS   = $(PRK_FLAGS)"
	cd AMPI/DGEMM;               $(MAKE) dgemm     "DEFAULT_OPT_FLAGS   = $(PRK_FLAGS)"
	cd AMPI/Nstream;             $(MAKE) nstream   "DEFAULT_OPT_FLAGS   = $(PRK_FLAGS)"
	cd AMPI/Reduce;              $(MAKE) reduce    "DEFAULT_OPT_FLAGS   = $(PRK_FLAGS)"
	cd AMPI/Random;              $(MAKE) random    "DEFAULT_OPT_FLAGS   = $(PRK_FLAGS)"
	cd AMPI/Branch;              $(MAKE) branch    "DEFAULT_OPT_FLAGS   = $(PRK_FLAGS)"  \
                                                       "MATRIX_RANK         = $(matrix_rank)"        \
                                                       "NUMBER_OF_FUNCTIONS = $(number_of_functions)"

allfgmpi:
	cd scripts/small;              $(MAKE) -f  Makefile_FG_MPI runfgmpi
	cd scripts/wide;               $(MAKE) -f  Makefile_FG_MPI runfgmpi
	cd FG_MPI/Synch_global;        $(MAKE) global    "DEFAULT_OPT_FLAGS   = $(PRK_FLAGS)"
	cd FG_MPI/Synch_p2p;           $(MAKE) p2p       "DEFAULT_OPT_FLAGS   = $(PRK_FLAGS)"
	cd FG_MPI/Sparse;              $(MAKE) sparse    "DEFAULT_OPT_FLAGS   = $(PRK_FLAGS)"
	cd FG_MPI/Transpose;           $(MAKE) transpose "DEFAULT_OPT_FLAGS   = $(PRK_FLAGS)"
	cd FG_MPI/Stencil;             $(MAKE) stencil   "DEFAULT_OPT_FLAGS   = $(PRK_FLAGS)"
	cd FG_MPI/DGEMM;               $(MAKE) dgemm     "DEFAULT_OPT_FLAGS   = $(PRK_FLAGS)"
	cd FG_MPI/Nstream;             $(MAKE) nstream   "DEFAULT_OPT_FLAGS   = $(PRK_FLAGS)"
	cd FG_MPI/Reduce;              $(MAKE) reduce    "DEFAULT_OPT_FLAGS   = $(PRK_FLAGS)"
	cd FG_MPI/Random;              $(MAKE) random    "DEFAULT_OPT_FLAGS   = $(PRK_FLAGS)"
	cd FG_MPI/Branch;              $(MAKE) branch    "DEFAULT_OPT_FLAGS   = $(PRK_FLAGS)"  \
                                                         "MATRIX_RANK         = $(matrix_rank)"        \
                                                         "NUMBER_OF_FUNCTIONS = $(number_of_functions)"

allmpiopenmp:
	cd MPIOPENMP/Nstream;       $(MAKE) nstream   "DEFAULT_OPT_FLAGS   = $(PRK_FLAGS)"
	cd MPIOPENMP/Synch_p2p;     $(MAKE) p2p       "DEFAULT_OPT_FLAGS   = $(PRK_FLAGS)"
	cd MPIOPENMP/Stencil;       $(MAKE) stencil   "DEFAULT_OPT_FLAGS   = $(PRK_FLAGS)"
	cd MPIOPENMP/Transpose;     $(MAKE) transpose "DEFAULT_OPT_FLAGS   = $(PRK_FLAGS)"

allmpiomp: allmpiopenmp

allmpirma:
	cd MPIRMA/Synch_p2p;        $(MAKE) p2p       "DEFAULT_OPT_FLAGS   = $(PRK_FLAGS)"
	cd MPIRMA/Stencil;          $(MAKE) stencil   "DEFAULT_OPT_FLAGS   = $(PRK_FLAGS)"
	cd MPIRMA/Transpose;        $(MAKE) transpose "DEFAULT_OPT_FLAGS   = $(PRK_FLAGS)"

allshmem:
	cd SHMEM/Synch_p2p;         $(MAKE) p2p       "DEFAULT_OPT_FLAGS   = $(PRK_FLAGS)"
	cd SHMEM/Stencil;           $(MAKE) stencil   "DEFAULT_OPT_FLAGS   = $(PRK_FLAGS)"
	cd SHMEM/Transpose;         $(MAKE) transpose "DEFAULT_OPT_FLAGS   = $(PRK_FLAGS)"

allmpishm:
	cd MPISHM/Synch_p2p;        $(MAKE) p2p       "DEFAULT_OPT_FLAGS   = $(PRK_FLAGS)"
	cd MPISHM/Stencil;          $(MAKE) stencil   "DEFAULT_OPT_FLAGS   = $(PRK_FLAGS)"
	cd MPISHM/Transpose;        $(MAKE) transpose "DEFAULT_OPT_FLAGS   = $(PRK_FLAGS)"

allmpi: allmpi1 allmpiomp allmpirma allmpishm

allupc:
	cd UPC/Synch_p2p;           $(MAKE) p2p       "DEFAULT_OPT_FLAGS   = $(PRK_FLAGS)"
	cd UPC/Stencil;             $(MAKE) stencil   "DEFAULT_OPT_FLAGS   = $(PRK_FLAGS)"
	cd UPC/Transpose;           $(MAKE) transpose "DEFAULT_OPT_FLAGS   = $(PRK_FLAGS)"

allpgas: allshmem allupc allmpirma

allopenmp:
	cd OPENMP/DGEMM;            $(MAKE) dgemm     "DEFAULT_OPT_FLAGS   = $(PRK_FLAGS)"
	cd OPENMP/Nstream;          $(MAKE) nstream   "DEFAULT_OPT_FLAGS   = $(PRK_FLAGS)"
	cd OPENMP/Reduce;           $(MAKE) reduce    "DEFAULT_OPT_FLAGS   = $(PRK_FLAGS)"
	cd OPENMP/Refcount;         $(MAKE) refcount  "DEFAULT_OPT_FLAGS   = $(PRK_FLAGS)"
	cd OPENMP/Stencil;          $(MAKE) stencil   "DEFAULT_OPT_FLAGS   = $(PRK_FLAGS)"
	cd OPENMP/Transpose;        $(MAKE) transpose "DEFAULT_OPT_FLAGS   = $(PRK_FLAGS)"
	cd OPENMP/Random;           $(MAKE) random    "DEFAULT_OPT_FLAGS   = $(PRK_FLAGS)"
	cd OPENMP/Sparse;           $(MAKE) sparse    "DEFAULT_OPT_FLAGS   = $(PRK_FLAGS)"
	cd OPENMP/Synch_global;     $(MAKE) global    "DEFAULT_OPT_FLAGS   = $(PRK_FLAGS)"
	cd OPENMP/Synch_p2p;        $(MAKE) p2p       "DEFAULT_OPT_FLAGS   = $(PRK_FLAGS)"
	cd OPENMP/Branch;           $(MAKE) branch    "DEFAULT_OPT_FLAGS   = $(PRK_FLAGS)"     \
                                                      "MATRIX_RANK         = $(matrix_rank)"   \
                                                      "NUMBER_OF_FUNCTIONS = $(number_of_functions)"

allcharm++:
	cd CHARM++/Synch_p2p;       $(MAKE) p2p       "DEFAULT_OPT_FLAGS   = $(PRK_FLAGS)"
	cd CHARM++/Stencil;         $(MAKE) stencil   "DEFAULT_OPT_FLAGS   = $(PRK_FLAGS)"
	cd CHARM++/Transpose;       $(MAKE) transpose "DEFAULT_OPT_FLAGS   = $(PRK_FLAGS)"

allgrappa:
	cd GRAPPA/Synch_p2p;       $(MAKE) p2p        "DEFAULT_OPT_FLAGS   = $(PRK_FLAGS)"
	cd GRAPPA/Stencil;         $(MAKE) stencil    "DEFAULT_OPT_FLAGS   = $(PRK_FLAGS)"
	cd GRAPPA/Transpose;       $(MAKE) transpose  "DEFAULT_OPT_FLAGS   = $(PRK_FLAGS)"

allserial:
	cd SERIAL/DGEMM;            $(MAKE) dgemm     "DEFAULT_OPT_FLAGS   = $(PRK_FLAGS)"
	cd SERIAL/Nstream;          $(MAKE) nstream   "DEFAULT_OPT_FLAGS   = $(PRK_FLAGS)"
	cd SERIAL/Reduce;           $(MAKE) reduce    "DEFAULT_OPT_FLAGS   = $(PRK_FLAGS)"
	cd SERIAL/Stencil;          $(MAKE) stencil   "DEFAULT_OPT_FLAGS   = $(PRK_FLAGS)"
	cd SERIAL/Transpose;        $(MAKE) transpose "DEFAULT_OPT_FLAGS   = $(PRK_FLAGS)"
	cd SERIAL/Random;           $(MAKE) random    "DEFAULT_OPT_FLAGS   = $(PRK_FLAGS)"
	cd SERIAL/Sparse;           $(MAKE) sparse    "DEFAULT_OPT_FLAGS   = $(PRK_FLAGS)"
	cd SERIAL/Synch_p2p;        $(MAKE) p2p       "DEFAULT_OPT_FLAGS   = $(PRK_FLAGS)"
	cd SERIAL/Branch;           $(MAKE) branch    "DEFAULT_OPT_FLAGS   = $(PRK_FLAGS)"     \
                                                      "MATRIX_RANK         = $(matrix_rank)"   \
                                                      "NUMBER_OF_FUNCTIONS = $(number_of_functions)"
	cd SERIAL/PIC;              $(MAKE) pic       "DEFAULT_OPT_FLAGS   = $(PRK_FLAGS)"

allfortran: allfortranserial allfortranopenmp allfortrancoarray allfortranpretty

allfortranserial:
	cd FORTRAN/Synch_p2p;       $(MAKE) p2p
	cd FORTRAN/Stencil;         $(MAKE) stencil
	cd FORTRAN/Transpose;       $(MAKE) transpose

allfortranopenmp:
	cd FORTRAN/Synch_p2p;       $(MAKE) p2p-omp
	cd FORTRAN/Stencil;         $(MAKE) stencil-omp
	cd FORTRAN/Transpose;       $(MAKE) transpose-omp

allfortrancoarray:
<<<<<<< HEAD
=======
	cd FORTRAN/Stencil;         $(MAKE) stencil-coarray
>>>>>>> 3472f59a
	cd FORTRAN/Synch_p2p;       $(MAKE) p2p-coarray
	cd FORTRAN/Stencil;         $(MAKE) stencil-coarray
	cd FORTRAN/Transpose;       $(MAKE) transpose-coarray

allfortranpretty:
	cd FORTRAN/Stencil;         $(MAKE) stencil-pretty
	#cd FORTRAN/Synch_p2p;       $(MAKE) p2p-pretty
	cd FORTRAN/Transpose;       $(MAKE) transpose-pretty

clean:
	cd MPI1/DGEMM;              $(MAKE) clean
	cd MPI1/Nstream;            $(MAKE) clean
	cd MPI1/Reduce;             $(MAKE) clean
	cd MPI1/Stencil;            $(MAKE) clean
	cd MPI1/Transpose;          $(MAKE) clean
	cd MPI1/Random;             $(MAKE) clean
	cd MPI1/Sparse;             $(MAKE) clean
	cd MPI1/Synch_global;       $(MAKE) clean
	cd MPI1/Synch_p2p;          $(MAKE) clean
	cd MPI1/Branch;             $(MAKE) clean
	cd MPI1/PIC-static;         $(MAKE) clean
	cd FG_MPI/DGEMM;            $(MAKE) clean
	cd FG_MPI/Nstream;          $(MAKE) clean
	cd FG_MPI/Reduce;           $(MAKE) clean
	cd FG_MPI/Stencil;          $(MAKE) clean
	cd FG_MPI/Transpose;        $(MAKE) clean
	cd FG_MPI/Random;           $(MAKE) clean
	cd FG_MPI/Sparse;           $(MAKE) clean
	cd FG_MPI/Synch_global;     $(MAKE) clean
	cd FG_MPI/Synch_p2p;        $(MAKE) clean
	cd FG_MPI/Branch;           $(MAKE) clean
	cd AMPI/DGEMM;              $(MAKE) clean
	cd AMPI/Nstream;            $(MAKE) clean
	cd AMPI/Reduce;             $(MAKE) clean
	cd AMPI/Stencil;            $(MAKE) clean
	cd AMPI/Transpose;          $(MAKE) clean
	cd AMPI/Random;             $(MAKE) clean
	cd AMPI/Sparse;             $(MAKE) clean
	cd AMPI/Synch_global;       $(MAKE) clean
	cd AMPI/Synch_p2p;          $(MAKE) clean
	cd AMPI/Branch;             $(MAKE) clean
	cd MPIRMA/Stencil;          $(MAKE) clean
	cd MPIRMA/Synch_p2p;        $(MAKE) clean
	cd MPIRMA/Transpose;        $(MAKE) clean
	cd UPC/Stencil;             $(MAKE) clean
	cd UPC/Transpose;           $(MAKE) clean
	cd UPC/Synch_p2p;           $(MAKE) clean
	cd MPISHM/Stencil;          $(MAKE) clean
	cd MPISHM/Synch_p2p;        $(MAKE) clean
	cd MPISHM/Transpose;        $(MAKE) clean
	cd SHMEM/Transpose;         $(MAKE) clean
	cd SHMEM/Stencil;           $(MAKE) clean
	cd SHMEM/Synch_p2p;         $(MAKE) clean
	cd CHARM++/Stencil;         $(MAKE) clean
	cd CHARM++/Synch_p2p;       $(MAKE) clean
	cd CHARM++/Transpose;       $(MAKE) clean
	cd GRAPPA/Synch_p2p;        $(MAKE) clean
	cd GRAPPA/Stencil;          $(MAKE) clean
	cd GRAPPA/Transpose;        $(MAKE) clean
	cd MPIOPENMP/Nstream;       $(MAKE) clean
	cd MPIOPENMP/Stencil;       $(MAKE) clean
	cd MPIOPENMP/Transpose;     $(MAKE) clean
	cd MPIOPENMP/Synch_p2p;     $(MAKE) clean
	cd OPENMP/DGEMM;            $(MAKE) clean
	cd OPENMP/Nstream;          $(MAKE) clean
	cd OPENMP/Reduce;           $(MAKE) clean
	cd OPENMP/Refcount;         $(MAKE) clean
	cd OPENMP/Stencil;          $(MAKE) clean
	cd OPENMP/Transpose;        $(MAKE) clean
	cd OPENMP/Random;           $(MAKE) clean
	cd OPENMP/Sparse;           $(MAKE) clean
	cd OPENMP/Synch_global;     $(MAKE) clean
	cd OPENMP/Synch_p2p;        $(MAKE) clean
	cd OPENMP/Branch;           $(MAKE) clean
	cd SERIAL/DGEMM;            $(MAKE) clean
	cd SERIAL/Nstream;          $(MAKE) clean
	cd SERIAL/Reduce;           $(MAKE) clean
	cd SERIAL/Stencil;          $(MAKE) clean
	cd SERIAL/Transpose;        $(MAKE) clean
	cd SERIAL/Random;           $(MAKE) clean
	cd SERIAL/Sparse;           $(MAKE) clean
	cd SERIAL/Synch_p2p;        $(MAKE) clean
	cd SERIAL/Branch;           $(MAKE) clean
	cd SERIAL/PIC;              $(MAKE) clean
	cd FORTRAN/Transpose;       $(MAKE) clean
	cd FORTRAN/Synch_p2p;       $(MAKE) clean
	cd FORTRAN/Stencil;         $(MAKE) clean
	rm -f stats.json

veryclean: clean
	cd MPI1/Branch;             $(MAKE) veryclean
	cd OPENMP/Branch;           $(MAKE) veryclean
	cd SERIAL/Branch;           $(MAKE) veryclean
	cd MPI1/Stencil;            $(MAKE) veryclean
	cd OPENMP/Stencil;          $(MAKE) veryclean
	cd SERIAL/Stencil;          $(MAKE) veryclean
	cd MPIRMA/Stencil;          $(MAKE) veryclean
	cd MPISHM/Stencil;          $(MAKE) veryclean
	cd SHMEM/Stencil;           $(MAKE) veryclean
	cd FG_MPI/Stencil;          $(MAKE) veryclean
	cd MPIOPENMP/Stencil;       $(MAKE) veryclean
	cd GRAPPA/Stencil;          $(MAKE) veryclean
	cd CHARM++/Stencil;         $(MAKE) veryclean
	cd UPC/Stencil;             $(MAKE) veryclean
	cd FG_MPI/Branch;           $(MAKE) veryclean
	cd AMPI/Branch;             $(MAKE) veryclean
	cd scripts/small;           $(MAKE) -f  Makefile_FG_MPI veryclean
	cd scripts/wide;            $(MAKE) -f  Makefile_FG_MPI veryclean
	cd common; rm -f make.defs<|MERGE_RESOLUTION|>--- conflicted
+++ resolved
@@ -204,10 +204,6 @@
 	cd FORTRAN/Transpose;       $(MAKE) transpose-omp
 
 allfortrancoarray:
-<<<<<<< HEAD
-=======
-	cd FORTRAN/Stencil;         $(MAKE) stencil-coarray
->>>>>>> 3472f59a
 	cd FORTRAN/Synch_p2p;       $(MAKE) p2p-coarray
 	cd FORTRAN/Stencil;         $(MAKE) stencil-coarray
 	cd FORTRAN/Transpose;       $(MAKE) transpose-coarray
