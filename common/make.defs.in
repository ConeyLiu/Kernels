#name of MPI C compiler, e.g. mpiicc, mpicc
MPICC=

#name of C compiler, e.g. icc, xlc, gcc
CC=

#name of compile line flag enabling OpenMP, e.g. -openmp, -qopenmp, -fopenmp
OPENMPFLAG=

#default compiler optimization flags
DEFAULT_OPT_FLAGS=-O3

############################   OPTIONAL #########################

#name of C++ compiler (to be used in MPI context for Grappa), e.g. mpigxx, mpiicpc
CXX=

#name of UPC compiler, e.g. gupc, cc, upcc
UPCC=

#name of compile line flag enabling UPC if necessary, e.g. -h upc
UPCFLAG=

#name of MPI C compiler (to be used in Fine-Grain MPI context), e.g. mpicc
FGMPICC=

#location where SHMEM is installed, e.g. $(HOME)/oshmpi-install
SHMEMTOP=

#name of C compiler (to be used in MPI context of OpenSHMEM), e.g. $(MPICC)
SHMEMCC=

#location where Charm++ is installed, e.g. $(HOME)/charm/mpi-linux-x86_64-ifort-smp-mpicxx
CHARMTOP=

<<<<<<< HEAD
#location where Grappa is installed, e.g. $(HOME)/grappa
=======
#location where Grappa is installed, e.g. $(GRAPPA_PREFIX) if you've done "source <grappa install dir>/bin/settings.sh"
>>>>>>> d6949f2a
GRAPPATOP=$(GRAPPA_PREFIX)

#location where Fine-Grain MPI is installed, e.g. $(HOME)/fgmpi-install
FGMPITOP=<|MERGE_RESOLUTION|>--- conflicted
+++ resolved
@@ -33,11 +33,7 @@
 #location where Charm++ is installed, e.g. $(HOME)/charm/mpi-linux-x86_64-ifort-smp-mpicxx
 CHARMTOP=
 
-<<<<<<< HEAD
-#location where Grappa is installed, e.g. $(HOME)/grappa
-=======
 #location where Grappa is installed, e.g. $(GRAPPA_PREFIX) if you've done "source <grappa install dir>/bin/settings.sh"
->>>>>>> d6949f2a
 GRAPPATOP=$(GRAPPA_PREFIX)
 
 #location where Fine-Grain MPI is installed, e.g. $(HOME)/fgmpi-install
